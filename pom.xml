--- conflicted
+++ resolved
@@ -168,31 +168,6 @@
             </plugins>
         </pluginManagement>
 
-<<<<<<< HEAD
-    </build>
-    <profiles>
-        <profile>
-            <id>qa</id>
-            <activation>
-                <property>
-                    <name>!quick</name>
-                </property>
-            </activation>
-            <build>
-                <plugins>
-                    <plugin>
-                        <groupId>com.mycila</groupId>
-                        <artifactId>license-maven-plugin</artifactId>
-                        <configuration>
-                            <header>etc/license.txt</header>
-                            <strictCheck>true</strictCheck>
-                            <aggregate>true</aggregate>
-                            <excludes>
-                                <exclude>LICENSE.txt</exclude>
-                                <exclude>**/.dontdelete</exclude>
-                                <exclude>**/measurements*.txt</exclude>
-                            <exclude>**/measurements*.out</exclude>
-=======
   </build>
   <profiles>
     <profile>
@@ -217,7 +192,6 @@
                 <exclude>**/measurements*.txt</exclude>
                 <exclude>**/measurements*.out</exclude>
                 <exclude>out_expected.txt</exclude>
->>>>>>> c1954f6a
               </excludes>
                         </configuration>
                         <executions>
