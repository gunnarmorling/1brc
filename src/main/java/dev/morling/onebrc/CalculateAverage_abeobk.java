--- conflicted
+++ resolved
@@ -133,7 +133,6 @@
     // zero collision on test data
     static final int xxh32(long hash) {
         final int p1 = 0x85EBCA77; // prime
-<<<<<<< HEAD
         final int p2 = 0x165667B1; // prime
         int low = (int) hash;
         int high = (int) (hash >>> 32);
@@ -143,16 +142,6 @@
         h ^= h >> 13;
         h *= p2;
         h ^= h >> 11;
-=======
-        final int p2 = 0xC2B2AE3D; // prime
-        int low = (int) hash;
-        int high = (int) (hash >>> 32);
-        low ^= low >> 15;
-        low *= p1;
-        high ^= high >> 13;
-        high *= p2;
-        var h = low ^ high;
->>>>>>> eaa4050a
         return h;
     }
 
@@ -203,10 +192,6 @@
                         addr += semi_pos;
 
                         int hash32 = xxh32(hash);
-<<<<<<< HEAD
-
-=======
->>>>>>> eaa4050a
                         long keylen = (addr - row_addr);
                         tail = tail | (keylen << 56);
 
